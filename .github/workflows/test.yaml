name: Test

on:
  push:
    branches: [main]
  pull_request:
    branches: [main]
  schedule:
    - cron: "0 5 1,15 * *"

concurrency:
  group: ${{ github.workflow }}-${{ github.ref }}
  cancel-in-progress: true

defaults:
  run:
    # to fail on error in multiline statements (-e), in pipes (-o pipefail), and on unset variables (-u).
    shell: bash -euo pipefail {0}

jobs:
  # Get the test environment from hatch as defined in pyproject.toml.
  # This ensures that the pyproject.toml is the single point of truth for test definitions and the same tests are
  # run locally and on continuous integration.
  # Check [[tool.hatch.envs.hatch-test.matrix]] in pyproject.toml and https://hatch.pypa.io/latest/environment/ for
  # more details.
  get-environments:
    runs-on: ubuntu-latest
    outputs:
      envs: ${{ steps.get-envs.outputs.envs }}
    steps:
      - uses: actions/checkout@v4
        with:
          filter: blob:none
          fetch-depth: 0
      - name: Install uv
        uses: astral-sh/setup-uv@v5
      - name: Get test environments
        id: get-envs
        run: |
          ENVS_JSON=$(uvx hatch env show --json | jq -c 'to_entries
            | map(
                select(.key | startswith("hatch-test"))
                | {
                    name: .key,
                    label: (if (.key | contains("pre")) then .key + " (PRE-RELEASE DEPENDENCIES)" else .key end),
                    python: .value.python
                  }
              )')
          echo "envs=${ENVS_JSON}" | tee $GITHUB_OUTPUT

  # Run tests through hatch. Spawns a separate runner for each environment defined in the hatch matrix obtained above.
  test:
    needs: get-environments

    strategy:
      fail-fast: false
      matrix:
        os: [ubuntu-latest]
        env: ${{ fromJSON(needs.get-environments.outputs.envs) }}

    name: ${{ matrix.env.label }}
    runs-on: ${{ matrix.os }}

    steps:
      - uses: actions/checkout@v4
        with:
          filter: blob:none
          fetch-depth: 0
      - name: Install uv
        uses: astral-sh/setup-uv@v5
        with:
          python-version: ${{ matrix.env.python }}
          cache-dependency-glob: pyproject.toml
      - name: create hatch environment
        run: uvx hatch env create ${{ matrix.env.name }}
      - name: run tests using hatch
        env:
          MPLBACKEND: agg
          PLATFORM: ${{ matrix.os }}
          DISPLAY: :42
        run: uvx hatch run ${{ matrix.env.name }}:run-cov -v --color=yes -n auto
      - name: generate coverage report
        run: |
          # See https://coverage.readthedocs.io/en/latest/config.html#run-patch
          test -f .coverage || uvx hatch run ${{ matrix.env.name }}:cov-combine
          uvx hatch run ${{ matrix.env.name }}:cov-report   # report visibly
          uvx hatch run ${{ matrix.env.name }}:coverage xml # create report for upload
      - name: Upload coverage
<<<<<<< HEAD
        uses: codecov/codecov-action@v5

  # Check that all tests defined above pass. This makes it easy to set a single "required" test in branch
  # protection instead of having to update it frequently. See https://github.com/re-actors/alls-green#why.
  check:
    name: Tests pass in all hatch environments
    if: always()
    needs:
      - get-environments
      - test
    runs-on: ubuntu-latest
    steps:
        - uses: re-actors/alls-green@release/v1
          with:
            jobs: ${{ toJSON(needs) }}
=======
        uses: codecov/codecov-action@v4
        with:
          token: ${{ secrets.CODECOV_TOKEN }}
>>>>>>> 74e404a4
<|MERGE_RESOLUTION|>--- conflicted
+++ resolved
@@ -86,8 +86,9 @@
           uvx hatch run ${{ matrix.env.name }}:cov-report   # report visibly
           uvx hatch run ${{ matrix.env.name }}:coverage xml # create report for upload
       - name: Upload coverage
-<<<<<<< HEAD
         uses: codecov/codecov-action@v5
+        with:
+          token: ${{ secrets.CODECOV_TOKEN }}
 
   # Check that all tests defined above pass. This makes it easy to set a single "required" test in branch
   # protection instead of having to update it frequently. See https://github.com/re-actors/alls-green#why.
@@ -101,9 +102,4 @@
     steps:
         - uses: re-actors/alls-green@release/v1
           with:
-            jobs: ${{ toJSON(needs) }}
-=======
-        uses: codecov/codecov-action@v4
-        with:
-          token: ${{ secrets.CODECOV_TOKEN }}
->>>>>>> 74e404a4
+            jobs: ${{ toJSON(needs) }}