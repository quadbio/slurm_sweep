[build-system]
build-backend = "hatchling.build"
requires = [ "hatch-vcs", "hatchling" ]

[project]
name = "slurm-sweep"
description = "Hyperparameter sweeps on slurm"
readme = "README.md"
license = { file = "LICENSE" }
maintainers = [
  { name = "Marius Lange", email = "marius.lange@bsse.ethz.ch" },
]
authors = [
  { name = "Marius Lange" },
]
requires-python = ">=3.11"
classifiers = [
  "Programming Language :: Python :: 3 :: Only",
  "Programming Language :: Python :: 3.11",
  "Programming Language :: Python :: 3.12",
  "Programming Language :: Python :: 3.13",
]
dynamic = [ "version" ]
dependencies = [
  "numpy",
  # for debug logging (referenced from the issue template)
  "session-info2",
  "simple-slurm",
  "typer",
  "wandb",
]
optional-dependencies.dev = [
  "pre-commit",
  "twine>=4.0.2",
]
<<<<<<< HEAD
optional-dependencies.doc = [
  "docutils>=0.8,!=0.18.*,!=0.19.*",
  "ipykernel",
  "ipython",
  "myst-nb>=1.1",
  "pandas",
  # Until pybtex >0.24.0 releases: https://bitbucket.org/pybtex-devs/pybtex/issues/169/
  "setuptools",
  "sphinx>=8.1",
  "sphinx-autodoc-typehints",
  "sphinx-book-theme>=1",
  "sphinx-copybutton",
  "sphinx-tabs",
  "sphinxcontrib-bibtex>=1",
  "sphinxext-opengraph",
=======

optional-dependencies.examples = [
  "scembed",
>>>>>>> 74e404a4
]
optional-dependencies.test = [
  "coverage>=7.10",
  "pytest",
  "pytest-cov",     # For VS Code’s coverage functionality
]

# https://docs.pypi.org/project_metadata/#project-urls
urls.Documentation = "https://github.com/quadbio/slurm_sweep"
urls.Homepage = "https://github.com/quadbio/slurm_sweep"
urls.Source = "https://github.com/quadbio/slurm_sweep"

scripts.slurm-sweep = "slurm_sweep.main:app" # Add entry point for the CLI

[tool.hatch.version]
source = "vcs"

[tool.hatch.envs.default]
installer = "uv"
features = [ "dev" ]

<<<<<<< HEAD
[tool.hatch.envs.docs]
features = [ "doc" ]
scripts.build = "sphinx-build -M html docs docs/_build -W {args}"
scripts.open = "python -m webbrowser -t docs/_build/html/index.html"
scripts.clean = "git clean -fdX -- {args:docs}"

# Test the lowest and highest supported Python versions with normal deps
[[tool.hatch.envs.hatch-test.matrix]]
deps = [ "stable" ]
python = [ "3.10", "3.13" ]

# Test the newest supported Python version also with pre-release deps
[[tool.hatch.envs.hatch-test.matrix]]
deps = [ "pre" ]
python = [ "3.13" ]

=======
>>>>>>> 74e404a4
[tool.hatch.envs.hatch-test]
features = [ "dev", "test" ]

[tool.hatch.envs.hatch-test.overrides]
# If the matrix variable `deps` is set to "pre",
# set the environment variable `UV_PRERELEASE` to "allow".
matrix.deps.env-vars = [
  { key = "UV_PRERELEASE", value = "allow", if = [ "pre" ] },
]

[tool.ruff]
line-length = 120
src = [ "src" ]
extend-include = [ "*.ipynb" ]

format.docstring-code-format = true

lint.select = [
  "B",      # flake8-bugbear
  "BLE",    # flake8-blind-except
  "C4",     # flake8-comprehensions
  "D",      # pydocstyle
  "E",      # Error detected by Pycodestyle
  "F",      # Errors detected by Pyflakes
  "I",      # isort
  "RUF100", # Report unused noqa directives
  "TID",    # flake8-tidy-imports
  "UP",     # pyupgrade
  "W",      # Warning detected by Pycodestyle
]
lint.ignore = [
  "B008", # Errors from function calls in argument defaults. These are fine when the result is immutable.
  "D100", # Missing docstring in public module
  "D104", # Missing docstring in public package
  "D105", # __magic__ methods are often self-explanatory, allow missing docstrings
  "D107", # Missing docstring in __init__
  # Disable one in each pair of mutually incompatible rules
  "D203", # We don’t want a blank line before a class docstring
  "D213", # <> We want docstrings to start immediately after the opening triple quote
  "D400", # first line should end with a period [Bug: doesn’t work with single-line docstrings]
  "D401", # First line should be in imperative mood; try rephrasing
  "E501", # line too long -> we accept long comment lines; formatter gets rid of long code lines
  "E731", # Do not assign a lambda expression, use a def -> lambda expression assignments are convenient
  "E741", # allow I, O, l as variable names -> I is the identity matrix
]
lint.per-file-ignores."*/__init__.py" = [ "F401" ]
lint.per-file-ignores."tests/*" = [ "D" ]
lint.pydocstyle.convention = "numpy"

[tool.pytest.ini_options]
testpaths = [ "tests" ]
xfail_strict = true
addopts = [
  "--import-mode=importlib", # allow using test files with same name
]

[tool.coverage.run]
source = [ "slurm_sweep" ]
patch = [ "subprocess" ]
omit = [
  "**/test_*.py",
]

[tool.cruft]
skip = [
  "tests",
  "src/**/__init__.py",
  "src/**/basic.py",
  "docs/api.md",
  "docs/changelog.md",
  "docs/references.bib",
  "docs/references.md",
  "docs/notebooks/example.ipynb",
]<|MERGE_RESOLUTION|>--- conflicted
+++ resolved
@@ -33,7 +33,6 @@
   "pre-commit",
   "twine>=4.0.2",
 ]
-<<<<<<< HEAD
 optional-dependencies.doc = [
   "docutils>=0.8,!=0.18.*,!=0.19.*",
   "ipykernel",
@@ -49,11 +48,9 @@
   "sphinx-tabs",
   "sphinxcontrib-bibtex>=1",
   "sphinxext-opengraph",
-=======
-
+]
 optional-dependencies.examples = [
   "scembed",
->>>>>>> 74e404a4
 ]
 optional-dependencies.test = [
   "coverage>=7.10",
@@ -75,25 +72,22 @@
 installer = "uv"
 features = [ "dev" ]
 
-<<<<<<< HEAD
 [tool.hatch.envs.docs]
 features = [ "doc" ]
-scripts.build = "sphinx-build -M html docs docs/_build -W {args}"
+scripts.build = "sphinx-build -M html docs docs/_build {args}"
 scripts.open = "python -m webbrowser -t docs/_build/html/index.html"
 scripts.clean = "git clean -fdX -- {args:docs}"
 
 # Test the lowest and highest supported Python versions with normal deps
 [[tool.hatch.envs.hatch-test.matrix]]
 deps = [ "stable" ]
-python = [ "3.10", "3.13" ]
+python = [ "3.11", "3.13" ]
 
 # Test the newest supported Python version also with pre-release deps
 [[tool.hatch.envs.hatch-test.matrix]]
 deps = [ "pre" ]
 python = [ "3.13" ]
 
-=======
->>>>>>> 74e404a4
 [tool.hatch.envs.hatch-test]
 features = [ "dev", "test" ]
 
